--- conflicted
+++ resolved
@@ -14,7 +14,7 @@
 	"sync"
 	"time"
 
-<<<<<<< HEAD
+	"github.com/davecgh/go-spew/spew"
 	"github.com/wakiyamap/monad/blockchain"
 	"github.com/wakiyamap/monad/btcec"
 	"github.com/wakiyamap/monad/btcjson"
@@ -31,25 +31,6 @@
 	"github.com/wakiyamap/monawallet/wallet/txrules"
 	"github.com/wakiyamap/monawallet/walletdb"
 	"github.com/wakiyamap/monawallet/wtxmgr"
-=======
-	"github.com/davecgh/go-spew/spew"
-	"github.com/roasbeef/btcd/blockchain"
-	"github.com/roasbeef/btcd/btcec"
-	"github.com/roasbeef/btcd/btcjson"
-	"github.com/roasbeef/btcd/chaincfg"
-	"github.com/roasbeef/btcd/chaincfg/chainhash"
-	"github.com/roasbeef/btcd/rpcclient"
-	"github.com/roasbeef/btcd/txscript"
-	"github.com/roasbeef/btcd/wire"
-	"github.com/roasbeef/btcutil"
-	"github.com/roasbeef/btcutil/hdkeychain"
-	"github.com/roasbeef/btcwallet/chain"
-	"github.com/roasbeef/btcwallet/waddrmgr"
-	"github.com/roasbeef/btcwallet/wallet/txauthor"
-	"github.com/roasbeef/btcwallet/wallet/txrules"
-	"github.com/roasbeef/btcwallet/walletdb"
-	"github.com/roasbeef/btcwallet/wtxmgr"
->>>>>>> 97f2ef9c
 )
 
 const (
@@ -878,26 +859,17 @@
 }
 
 // CurrentAddress gets the most recently requested Bitcoin payment address
-<<<<<<< HEAD
-// from a wallet.  If the address has already been used (there is at least
-// one transaction spending to it in the blockchain or monad mempool), the next
-// chained address is returned.
-func (w *Wallet) CurrentAddress(account uint32) (monautil.Address, error) {
-	var addr monautil.Address
-	err := walletdb.Update(w.db, func(tx walletdb.ReadWriteTx) error {
-=======
 // from a wallet for a particular key-chain scope.  If the address has already
 // been used (there is at least one transaction spending to it in the
 // blockchain or btcd mempool), the next chained address is returned.
-func (w *Wallet) CurrentAddress(account uint32, scope waddrmgr.KeyScope) (btcutil.Address, error) {
+func (w *Wallet) CurrentAddress(account uint32, scope waddrmgr.KeyScope) (monautil.Address, error) {
 	manager, err := w.Manager.FetchScopedKeyManager(scope)
 	if err != nil {
 		return nil, err
 	}
 
-	var addr btcutil.Address
+	var addr monautil.Address
 	err = walletdb.Update(w.db, func(tx walletdb.ReadWriteTx) error {
->>>>>>> 97f2ef9c
 		addrmgrNs := tx.ReadWriteBucket(waddrmgrNamespaceKey)
 		maddr, err := manager.LastExternalAddress(addrmgrNs, account)
 		if err != nil {
@@ -1996,18 +1968,13 @@
 
 // ImportPrivateKey imports a private key to the wallet and writes the new
 // wallet to disk.
-<<<<<<< HEAD
-func (w *Wallet) ImportPrivateKey(wif *monautil.WIF, bs *waddrmgr.BlockStamp,
-	rescan bool) (string, error) {
-=======
-func (w *Wallet) ImportPrivateKey(scope waddrmgr.KeyScope, wif *btcutil.WIF,
+func (w *Wallet) ImportPrivateKey(scope waddrmgr.KeyScope, wif *monautil.WIF,
 	bs *waddrmgr.BlockStamp, rescan bool) (string, error) {
 
 	manager, err := w.Manager.FetchScopedKeyManager(scope)
 	if err != nil {
 		return "", err
 	}
->>>>>>> 97f2ef9c
 
 	// The starting block for the key is the genesis block unless otherwise
 	// specified.
@@ -2204,13 +2171,9 @@
 }
 
 // NewAddress returns the next external chained address for a wallet.
-<<<<<<< HEAD
-func (w *Wallet) NewAddress(account uint32, addrType waddrmgr.AddressType) (addr monautil.Address, err error) {
-=======
 func (w *Wallet) NewAddress(account uint32,
-	scope waddrmgr.KeyScope) (addr btcutil.Address, err error) {
-
->>>>>>> 97f2ef9c
+	scope waddrmgr.KeyScope) (addr monautil.Address, err error) {
+
 	err = walletdb.Update(w.db, func(tx walletdb.ReadWriteTx) error {
 		addrmgrNs := tx.ReadWriteBucket(waddrmgrNamespaceKey)
 		var err error
@@ -2221,16 +2184,12 @@
 }
 
 func (w *Wallet) newAddress(addrmgrNs walletdb.ReadWriteBucket, account uint32,
-<<<<<<< HEAD
-	addrType waddrmgr.AddressType) (monautil.Address, error) {
-=======
-	scope waddrmgr.KeyScope) (btcutil.Address, error) {
+	scope waddrmgr.KeyScope) (monautil.Address, error) {
 
 	manager, err := w.Manager.FetchScopedKeyManager(scope)
 	if err != nil {
 		return nil, err
 	}
->>>>>>> 97f2ef9c
 
 	// Get next address from wallet.
 	addrs, err := manager.NextExternalAddresses(addrmgrNs, account, 1)
@@ -2265,11 +2224,7 @@
 }
 
 // NewChangeAddress returns a new change address for a wallet.
-<<<<<<< HEAD
-func (w *Wallet) NewChangeAddress(account uint32, addrType waddrmgr.AddressType) (addr monautil.Address, err error) {
-=======
-func (w *Wallet) NewChangeAddress(account uint32, scope waddrmgr.KeyScope) (addr btcutil.Address, err error) {
->>>>>>> 97f2ef9c
+func (w *Wallet) NewChangeAddress(account uint32, scope waddrmgr.KeyScope) (addr monautil.Address, err error) {
 	err = walletdb.Update(w.db, func(tx walletdb.ReadWriteTx) error {
 		addrmgrNs := tx.ReadWriteBucket(waddrmgrNamespaceKey)
 		var err error
@@ -2280,10 +2235,7 @@
 }
 
 func (w *Wallet) newChangeAddress(addrmgrNs walletdb.ReadWriteBucket,
-<<<<<<< HEAD
-	account uint32, addrType waddrmgr.AddressType) (monautil.Address, error) {
-=======
-	account uint32) (btcutil.Address, error) {
+	account uint32) (monautil.Address, error) {
 
 	// As we're making a change address, we'll fetch the type of manager
 	// that is able to make p2wkh output as they're the most efficient.
@@ -2294,7 +2246,6 @@
 	if err != nil {
 		return nil, err
 	}
->>>>>>> 97f2ef9c
 
 	// Get next chained change address from wallet for account.
 	addrs, err := manager.NextInternalAddresses(addrmgrNs, account, 1)
