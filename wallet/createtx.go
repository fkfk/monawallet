--- conflicted
+++ resolved
@@ -125,16 +125,10 @@
 
 		inputSource := makeInputSource(eligible)
 		changeSource := func() ([]byte, error) {
-<<<<<<< HEAD
-			// Derive the change output script.  As a hack to allow spending from
-			// the imported account, change addresses are created from account 0.
-			var changeAddr monautil.Address
-=======
 			// Derive the change output script.  As a hack to allow
 			// spending from the imported account, change addresses
 			// are created from account 0.
-			var changeAddr btcutil.Address
->>>>>>> 97f2ef9c
+			var changeAddr monautil.Address
 			var err error
 			if account == waddrmgr.ImportedAddrAccount {
 				changeAddr, err = w.newChangeAddress(addrmgrNs, 0)
