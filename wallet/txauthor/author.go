--- conflicted
+++ resolved
@@ -77,12 +77,7 @@
 // InputSourceError is returned.
 //
 // BUGS: Fee estimation may be off when redeeming non-compressed P2PKH outputs.
-<<<<<<< HEAD
-// TODO(roasbeef): fix fee estimation for witness outputs
 func NewUnsignedTransaction(outputs []*wire.TxOut, relayFeePerKb monautil.Amount,
-=======
-func NewUnsignedTransaction(outputs []*wire.TxOut, relayFeePerKb btcutil.Amount,
->>>>>>> 97f2ef9c
 	fetchInputs InputSource, fetchChange ChangeSource) (*AuthoredTx, error) {
 
 	targetAmount := h.SumOutputValues(outputs)
