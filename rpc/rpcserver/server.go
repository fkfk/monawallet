--- conflicted
+++ resolved
@@ -348,13 +348,8 @@
 	}
 
 	var changeScript []byte
-<<<<<<< HEAD
 	if req.IncludeChangeScript && totalAmount > monautil.Amount(req.TargetAmount) {
-		changeAddr, err := s.wallet.NewChangeAddress(req.Account, waddrmgr.PubKeyHash)
-=======
-	if req.IncludeChangeScript && totalAmount > btcutil.Amount(req.TargetAmount) {
 		changeAddr, err := s.wallet.NewChangeAddress(req.Account, waddrmgr.KeyScopeBIP0044)
->>>>>>> 97f2ef9c
 		if err != nil {
 			return nil, translateError(err)
 		}
