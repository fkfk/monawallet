// Copyright (c) 2014 The btcsuite developers
// Use of this source code is governed by an ISC
// license that can be found in the LICENSE file.

package bdb

import (
	"io"
	"os"

<<<<<<< HEAD
	"github.com/boltdb/bolt"
	"github.com/wakiyamap/monawallet/walletdb"
=======
	"github.com/coreos/bbolt"
	"github.com/roasbeef/btcwallet/walletdb"
>>>>>>> f9244957
)

// convertErr converts some bolt errors to the equivalent walletdb error.
func convertErr(err error) error {
	switch err {
	// Database open/create errors.
	case bolt.ErrDatabaseNotOpen:
		return walletdb.ErrDbNotOpen
	case bolt.ErrInvalid:
		return walletdb.ErrInvalid

	// Transaction errors.
	case bolt.ErrTxNotWritable:
		return walletdb.ErrTxNotWritable
	case bolt.ErrTxClosed:
		return walletdb.ErrTxClosed

	// Value/bucket errors.
	case bolt.ErrBucketNotFound:
		return walletdb.ErrBucketNotFound
	case bolt.ErrBucketExists:
		return walletdb.ErrBucketExists
	case bolt.ErrBucketNameRequired:
		return walletdb.ErrBucketNameRequired
	case bolt.ErrKeyRequired:
		return walletdb.ErrKeyRequired
	case bolt.ErrKeyTooLarge:
		return walletdb.ErrKeyTooLarge
	case bolt.ErrValueTooLarge:
		return walletdb.ErrValueTooLarge
	case bolt.ErrIncompatibleValue:
		return walletdb.ErrIncompatibleValue
	}

	// Return the original error if none of the above applies.
	return err
}

// transaction represents a database transaction.  It can either by read-only or
// read-write and implements the walletdb Tx interfaces.  The transaction
// provides a root bucket against which all read and writes occur.
type transaction struct {
	boltTx *bolt.Tx
}

func (tx *transaction) ReadBucket(key []byte) walletdb.ReadBucket {
	return tx.ReadWriteBucket(key)
}

func (tx *transaction) ReadWriteBucket(key []byte) walletdb.ReadWriteBucket {
	boltBucket := tx.boltTx.Bucket(key)
	if boltBucket == nil {
		return nil
	}
	return (*bucket)(boltBucket)
}

func (tx *transaction) CreateTopLevelBucket(key []byte) (walletdb.ReadWriteBucket, error) {
	boltBucket, err := tx.boltTx.CreateBucket(key)
	if err != nil {
		return nil, convertErr(err)
	}
	return (*bucket)(boltBucket), nil
}

func (tx *transaction) DeleteTopLevelBucket(key []byte) error {
	err := tx.boltTx.DeleteBucket(key)
	if err != nil {
		return convertErr(err)
	}
	return nil
}

// Commit commits all changes that have been made through the root bucket and
// all of its sub-buckets to persistent storage.
//
// This function is part of the walletdb.Tx interface implementation.
func (tx *transaction) Commit() error {
	return convertErr(tx.boltTx.Commit())
}

// Rollback undoes all changes that have been made to the root bucket and all of
// its sub-buckets.
//
// This function is part of the walletdb.Tx interface implementation.
func (tx *transaction) Rollback() error {
	return convertErr(tx.boltTx.Rollback())
}

// bucket is an internal type used to represent a collection of key/value pairs
// and implements the walletdb Bucket interfaces.
type bucket bolt.Bucket

// Enforce bucket implements the walletdb Bucket interfaces.
var _ walletdb.ReadWriteBucket = (*bucket)(nil)

// NestedReadWriteBucket retrieves a nested bucket with the given key.  Returns
// nil if the bucket does not exist.
//
// This function is part of the walletdb.ReadWriteBucket interface implementation.
func (b *bucket) NestedReadWriteBucket(key []byte) walletdb.ReadWriteBucket {
	boltBucket := (*bolt.Bucket)(b).Bucket(key)
	// Don't return a non-nil interface to a nil pointer.
	if boltBucket == nil {
		return nil
	}
	return (*bucket)(boltBucket)
}

func (b *bucket) NestedReadBucket(key []byte) walletdb.ReadBucket {
	return b.NestedReadWriteBucket(key)
}

// CreateBucket creates and returns a new nested bucket with the given key.
// Returns ErrBucketExists if the bucket already exists, ErrBucketNameRequired
// if the key is empty, or ErrIncompatibleValue if the key value is otherwise
// invalid.
//
// This function is part of the walletdb.Bucket interface implementation.
func (b *bucket) CreateBucket(key []byte) (walletdb.ReadWriteBucket, error) {
	boltBucket, err := (*bolt.Bucket)(b).CreateBucket(key)
	if err != nil {
		return nil, convertErr(err)
	}
	return (*bucket)(boltBucket), nil
}

// CreateBucketIfNotExists creates and returns a new nested bucket with the
// given key if it does not already exist.  Returns ErrBucketNameRequired if the
// key is empty or ErrIncompatibleValue if the key value is otherwise invalid.
//
// This function is part of the walletdb.Bucket interface implementation.
func (b *bucket) CreateBucketIfNotExists(key []byte) (walletdb.ReadWriteBucket, error) {
	boltBucket, err := (*bolt.Bucket)(b).CreateBucketIfNotExists(key)
	if err != nil {
		return nil, convertErr(err)
	}
	return (*bucket)(boltBucket), nil
}

// DeleteNestedBucket removes a nested bucket with the given key.  Returns
// ErrTxNotWritable if attempted against a read-only transaction and
// ErrBucketNotFound if the specified bucket does not exist.
//
// This function is part of the walletdb.Bucket interface implementation.
func (b *bucket) DeleteNestedBucket(key []byte) error {
	return convertErr((*bolt.Bucket)(b).DeleteBucket(key))
}

// ForEach invokes the passed function with every key/value pair in the bucket.
// This includes nested buckets, in which case the value is nil, but it does not
// include the key/value pairs within those nested buckets.
//
// NOTE: The values returned by this function are only valid during a
// transaction.  Attempting to access them after a transaction has ended will
// likely result in an access violation.
//
// This function is part of the walletdb.Bucket interface implementation.
func (b *bucket) ForEach(fn func(k, v []byte) error) error {
	return convertErr((*bolt.Bucket)(b).ForEach(fn))
}

// Put saves the specified key/value pair to the bucket.  Keys that do not
// already exist are added and keys that already exist are overwritten.  Returns
// ErrTxNotWritable if attempted against a read-only transaction.
//
// This function is part of the walletdb.Bucket interface implementation.
func (b *bucket) Put(key, value []byte) error {
	return convertErr((*bolt.Bucket)(b).Put(key, value))
}

// Get returns the value for the given key.  Returns nil if the key does
// not exist in this bucket (or nested buckets).
//
// NOTE: The value returned by this function is only valid during a
// transaction.  Attempting to access it after a transaction has ended
// will likely result in an access violation.
//
// This function is part of the walletdb.Bucket interface implementation.
func (b *bucket) Get(key []byte) []byte {
	return (*bolt.Bucket)(b).Get(key)
}

// Delete removes the specified key from the bucket.  Deleting a key that does
// not exist does not return an error.  Returns ErrTxNotWritable if attempted
// against a read-only transaction.
//
// This function is part of the walletdb.Bucket interface implementation.
func (b *bucket) Delete(key []byte) error {
	return convertErr((*bolt.Bucket)(b).Delete(key))
}

func (b *bucket) ReadCursor() walletdb.ReadCursor {
	return b.ReadWriteCursor()
}

// ReadWriteCursor returns a new cursor, allowing for iteration over the bucket's
// key/value pairs and nested buckets in forward or backward order.
//
// This function is part of the walletdb.Bucket interface implementation.
func (b *bucket) ReadWriteCursor() walletdb.ReadWriteCursor {
	return (*cursor)((*bolt.Bucket)(b).Cursor())
}

// cursor represents a cursor over key/value pairs and nested buckets of a
// bucket.
//
// Note that open cursors are not tracked on bucket changes and any
// modifications to the bucket, with the exception of cursor.Delete, invalidate
// the cursor. After invalidation, the cursor must be repositioned, or the keys
// and values returned may be unpredictable.
type cursor bolt.Cursor

// Delete removes the current key/value pair the cursor is at without
// invalidating the cursor. Returns ErrTxNotWritable if attempted on a read-only
// transaction, or ErrIncompatibleValue if attempted when the cursor points to a
// nested bucket.
//
// This function is part of the walletdb.Cursor interface implementation.
func (c *cursor) Delete() error {
	return convertErr((*bolt.Cursor)(c).Delete())
}

// First positions the cursor at the first key/value pair and returns the pair.
//
// This function is part of the walletdb.Cursor interface implementation.
func (c *cursor) First() (key, value []byte) {
	return (*bolt.Cursor)(c).First()
}

// Last positions the cursor at the last key/value pair and returns the pair.
//
// This function is part of the walletdb.Cursor interface implementation.
func (c *cursor) Last() (key, value []byte) {
	return (*bolt.Cursor)(c).Last()
}

// Next moves the cursor one key/value pair forward and returns the new pair.
//
// This function is part of the walletdb.Cursor interface implementation.
func (c *cursor) Next() (key, value []byte) {
	return (*bolt.Cursor)(c).Next()
}

// Prev moves the cursor one key/value pair backward and returns the new pair.
//
// This function is part of the walletdb.Cursor interface implementation.
func (c *cursor) Prev() (key, value []byte) {
	return (*bolt.Cursor)(c).Prev()
}

// Seek positions the cursor at the passed seek key. If the key does not exist,
// the cursor is moved to the next key after seek. Returns the new pair.
//
// This function is part of the walletdb.Cursor interface implementation.
func (c *cursor) Seek(seek []byte) (key, value []byte) {
	return (*bolt.Cursor)(c).Seek(seek)
}

// db represents a collection of namespaces which are persisted and implements
// the walletdb.Db interface.  All database access is performed through
// transactions which are obtained through the specific Namespace.
type db bolt.DB

// Enforce db implements the walletdb.Db interface.
var _ walletdb.DB = (*db)(nil)

func (db *db) beginTx(writable bool) (*transaction, error) {
	boltTx, err := (*bolt.DB)(db).Begin(writable)
	if err != nil {
		return nil, convertErr(err)
	}
	return &transaction{boltTx: boltTx}, nil
}

func (db *db) BeginReadTx() (walletdb.ReadTx, error) {
	return db.beginTx(false)
}

func (db *db) BeginReadWriteTx() (walletdb.ReadWriteTx, error) {
	return db.beginTx(true)
}

// Copy writes a copy of the database to the provided writer.  This call will
// start a read-only transaction to perform all operations.
//
// This function is part of the walletdb.Db interface implementation.
func (db *db) Copy(w io.Writer) error {
	return convertErr((*bolt.DB)(db).View(func(tx *bolt.Tx) error {
		return tx.Copy(w)
	}))
}

// Close cleanly shuts down the database and syncs all data.
//
// This function is part of the walletdb.Db interface implementation.
func (db *db) Close() error {
	return convertErr((*bolt.DB)(db).Close())
}

// filesExists reports whether the named file or directory exists.
func fileExists(name string) bool {
	if _, err := os.Stat(name); err != nil {
		if os.IsNotExist(err) {
			return false
		}
	}
	return true
}

// openDB opens the database at the provided path.  walletdb.ErrDbDoesNotExist
// is returned if the database doesn't exist and the create flag is not set.
func openDB(dbPath string, create bool) (walletdb.DB, error) {
	if !create && !fileExists(dbPath) {
		return nil, walletdb.ErrDbDoesNotExist
	}

	boltDB, err := bolt.Open(dbPath, 0600, nil)
	return (*db)(boltDB), convertErr(err)
}<|MERGE_RESOLUTION|>--- conflicted
+++ resolved
@@ -8,13 +8,8 @@
 	"io"
 	"os"
 
-<<<<<<< HEAD
-	"github.com/boltdb/bolt"
+	"github.com/coreos/bbolt"
 	"github.com/wakiyamap/monawallet/walletdb"
-=======
-	"github.com/coreos/bbolt"
-	"github.com/roasbeef/btcwallet/walletdb"
->>>>>>> f9244957
 )
 
 // convertErr converts some bolt errors to the equivalent walletdb error.
