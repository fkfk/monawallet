package chain

import (
	"bytes"
	"container/list"
	"encoding/hex"
	"errors"
	"net"
	"sync"
	"sync/atomic"
	"time"

	"github.com/lightninglabs/gozmq"
	"github.com/wakiyamap/monad/btcjson"
	"github.com/wakiyamap/monad/chaincfg"
	"github.com/wakiyamap/monad/chaincfg/chainhash"
	"github.com/wakiyamap/monad/rpcclient"
	"github.com/wakiyamap/monad/txscript"
	"github.com/wakiyamap/monad/wire"
	"github.com/wakiyamap/monautil"
	"github.com/wakiyamap/monawallet/waddrmgr"
	"github.com/wakiyamap/monawallet/wtxmgr"
)

// BitcoindClient represents a persistent client connection to a bitcoind server
// for information regarding the current best block chain.
type BitcoindClient struct {
	client      *rpcclient.Client
	connConfig  *rpcclient.ConnConfig // Work around unexported field
	chainParams *chaincfg.Params

	zmqConnect      string
	zmqPollInterval time.Duration

	enqueueNotification chan interface{}
	dequeueNotification chan interface{}
	currentBlock        chan *waddrmgr.BlockStamp

	clientMtx      sync.RWMutex
	rescanUpdate   chan interface{}
	startTime      time.Time
	watchOutPoints map[wire.OutPoint]struct{}
	watchAddrs     map[string]struct{}
	watchTxIDs     map[chainhash.Hash]struct{}
	notify         uint32

	quit    chan struct{}
	wg      sync.WaitGroup
	started bool
	quitMtx sync.Mutex

	memPool    map[chainhash.Hash]struct{}
	memPoolExp map[int32]map[chainhash.Hash]struct{}
}

// NewBitcoindClient creates a client connection to the server described by the
// connect string.  If disableTLS is false, the remote RPC certificate must be
// provided in the certs slice.  The connection is not established immediately,
// but must be done using the Start method.  If the remote server does not
// operate on the same bitcoin network as described by the passed chain
// parameters, the connection will be disconnected.
func NewBitcoindClient(chainParams *chaincfg.Params, connect, user, pass,
	zmqConnect string, zmqPollInterval time.Duration) (*BitcoindClient,
	error) {

	client := &BitcoindClient{
		connConfig: &rpcclient.ConnConfig{
			Host:                 connect,
			User:                 user,
			Pass:                 pass,
			DisableAutoReconnect: false,
			DisableConnectOnNew:  true,
			DisableTLS:           true,
			HTTPPostMode:         true,
		},
		chainParams:         chainParams,
		zmqConnect:          zmqConnect,
		zmqPollInterval:     zmqPollInterval,
		enqueueNotification: make(chan interface{}),
		dequeueNotification: make(chan interface{}),
		currentBlock:        make(chan *waddrmgr.BlockStamp),
		rescanUpdate:        make(chan interface{}),
		watchOutPoints:      make(map[wire.OutPoint]struct{}),
		watchAddrs:          make(map[string]struct{}),
		watchTxIDs:          make(map[chainhash.Hash]struct{}),
		quit:                make(chan struct{}),
		memPool:             make(map[chainhash.Hash]struct{}),
		memPoolExp:          make(map[int32]map[chainhash.Hash]struct{}),
	}
	rpcClient, err := rpcclient.New(client.connConfig, nil)
	if err != nil {
		return nil, err
	}
	client.client = rpcClient
	return client, nil
}

// BackEnd returns the name of the driver.
func (c *BitcoindClient) BackEnd() string {
	return "bitcoind"
}

// GetCurrentNet returns the network on which the bitcoind instance is running.
func (c *BitcoindClient) GetCurrentNet() (wire.BitcoinNet, error) {
	hash, err := c.client.GetBlockHash(0)
	if err != nil {
		return 0, err
	}

	switch *hash {
	case *chaincfg.TestNet4Params.GenesisHash:
		return chaincfg.TestNet4Params.Net, nil
	case *chaincfg.RegressionNetParams.GenesisHash:
		return chaincfg.RegressionNetParams.Net, nil
	case *chaincfg.MainNetParams.GenesisHash:
		return chaincfg.MainNetParams.Net, nil
	default:
		return 0, errors.New("unknown network")
	}
}

// GetBestBlock returns the highest block known to bitcoind.
func (c *BitcoindClient) GetBestBlock() (*chainhash.Hash, int32, error) {
	bcinfo, err := c.client.GetBlockChainInfo()
	if err != nil {
		return nil, 0, err
	}

	hash, err := chainhash.NewHashFromStr(bcinfo.BestBlockHash)
	if err != nil {
		return nil, 0, err
	}

	return hash, bcinfo.Blocks, nil
}

// GetBlockHeight returns the height for the hash, if known, or returns an
// error.
func (c *BitcoindClient) GetBlockHeight(hash *chainhash.Hash) (int32, error) {
	header, err := c.GetBlockHeaderVerbose(hash)
	if err != nil {
		return 0, err
	}

	return header.Height, nil
}

// GetBlock returns a block from the hash.
func (c *BitcoindClient) GetBlock(hash *chainhash.Hash) (*wire.MsgBlock,
	error) {
	return c.client.GetBlock(hash)
}

// GetBlockVerbose returns a verbose block from the hash.
func (c *BitcoindClient) GetBlockVerbose(hash *chainhash.Hash) (
	*btcjson.GetBlockVerboseResult, error) {
	return c.client.GetBlockVerbose(hash)
}

// GetBlockHash returns a block hash from the height.
func (c *BitcoindClient) GetBlockHash(height int64) (*chainhash.Hash, error) {
	return c.client.GetBlockHash(height)
}

// GetBlockHeader returns a block header from the hash.
func (c *BitcoindClient) GetBlockHeader(
	hash *chainhash.Hash) (*wire.BlockHeader, error) {
	return c.client.GetBlockHeader(hash)
}

// GetBlockHeaderVerbose returns a block header from the hash.
func (c *BitcoindClient) GetBlockHeaderVerbose(hash *chainhash.Hash) (
	*btcjson.GetBlockHeaderVerboseResult, error) {
	return c.client.GetBlockHeaderVerbose(hash)
}

// GetRawTransactionVerbose returns a transaction from the tx hash.
func (c *BitcoindClient) GetRawTransactionVerbose(hash *chainhash.Hash) (
	*btcjson.TxRawResult, error) {
	return c.client.GetRawTransactionVerbose(hash)
}

// GetTxOut returns a txout from the outpoint info provided.
func (c *BitcoindClient) GetTxOut(txHash *chainhash.Hash, index uint32,
	mempool bool) (*btcjson.GetTxOutResult, error) {
	return c.client.GetTxOut(txHash, index, mempool)
}

// NotifyReceived updates the watch list with the passed addresses.
<<<<<<< HEAD
func (c *BitcoindClient) NotifyReceived(addrs []monautil.Address) error {
=======
func (c *BitcoindClient) NotifyReceived(addrs []btcutil.Address) error {
	c.NotifyBlocks()
>>>>>>> 45445d1b
	select {
	case c.rescanUpdate <- addrs:
	case <-c.quit:
	}
	return nil
}

// NotifySpent updates the watch list with the passed outPoints.
func (c *BitcoindClient) NotifySpent(outPoints []*wire.OutPoint) error {
	c.NotifyBlocks()
	select {
	case c.rescanUpdate <- outPoints:
	case <-c.quit:
	}
	return nil
}

// NotifyTxIDs updates the watch list with the passed TxIDs.
func (c *BitcoindClient) NotifyTxIDs(txids []chainhash.Hash) error {
	c.NotifyBlocks()
	select {
	case c.rescanUpdate <- txids:
	case <-c.quit:
	}
	return nil
}

// NotifyBlocks enables notifications.
func (c *BitcoindClient) NotifyBlocks() error {
	atomic.StoreUint32(&c.notify, 1)
	return nil
}

// notifying returns true if notifications have been turned on; false otherwise.
func (c *BitcoindClient) notifying() bool {
	return (atomic.LoadUint32(&c.notify) == 1)
}

// LoadTxFilter updates the transaction watchlists for the client. Acceptable
// arguments after `reset` are any combination of []monautil.Address,
// []wire.OutPoint, []*wire.OutPoint, []chainhash.Hash, and []*chainhash.Hash.
func (c *BitcoindClient) LoadTxFilter(reset bool,
	watchLists ...interface{}) error {

	// If we reset, signal that.
	if reset {
		select {
		case c.rescanUpdate <- reset:
		case <-c.quit:
			return nil
		}
	}

	// This helper function will send an update to the filter. If the quit
	// channel is closed, it will allow the outer loop below to finish,
	// but skip over any updates as the quit case is triggered each time.
	sendList := func(list interface{}) {
		select {
		case c.rescanUpdate <- list:
		case <-c.quit:
		}
	}

	for _, watchList := range watchLists {
		switch list := watchList.(type) {
		case []wire.OutPoint:
			sendList(list)
		case []*wire.OutPoint:
			sendList(list)
		case []monautil.Address:
			sendList(list)
		case []chainhash.Hash:
			sendList(list)
		case []*chainhash.Hash:
			sendList(list)
		default:
			log.Warnf("Couldn't add item to filter: unknown type")
		}
	}
	return nil
}

// RescanBlocks rescans any blocks passed, returning only the blocks that
// matched as []btcjson.BlockDetails.
func (c *BitcoindClient) RescanBlocks(blockHashes []chainhash.Hash) (
	[]btcjson.RescannedBlock, error) {

	rescannedBlocks := make([]btcjson.RescannedBlock, 0, len(blockHashes))
	for _, hash := range blockHashes {
		header, err := c.GetBlockHeaderVerbose(&hash)
		if err != nil {
			log.Warnf("Unable to get header %s from bitcoind: %s",
				hash, err)
			continue
		}

		block, err := c.GetBlock(&hash)
		if err != nil {
			log.Warnf("Unable to get block %s from bitcoind: %s",
				hash, err)
			continue
		}

		relevantTxes, err := c.filterBlock(block, header.Height, false)
		if len(relevantTxes) > 0 {
			rescannedBlock := btcjson.RescannedBlock{
				Hash: hash.String(),
			}
			for _, tx := range relevantTxes {
				rescannedBlock.Transactions = append(
					rescannedBlock.Transactions,
					hex.EncodeToString(tx.SerializedTx),
				)
			}
			rescannedBlocks = append(rescannedBlocks,
				rescannedBlock)
		}
	}
	return rescannedBlocks, nil
}

// Rescan rescans from the block with the given hash until the current block,
// after adding the passed addresses and outpoints to the client's watch list.
func (c *BitcoindClient) Rescan(blockHash *chainhash.Hash,
	addrs []monautil.Address, outPoints []*wire.OutPoint) error {

	if blockHash == nil {
		return errors.New("rescan requires a starting block hash")
	}

	// Update addresses.
	select {
	case c.rescanUpdate <- addrs:
	case <-c.quit:
		return nil
	}

	// Update outpoints.
	select {
	case c.rescanUpdate <- outPoints:
	case <-c.quit:
		return nil
	}

	// Kick off the rescan with the starting block hash.
	select {
	case c.rescanUpdate <- blockHash:
	case <-c.quit:
		return nil
	}

	return nil
}

// SendRawTransaction sends a raw transaction via bitcoind.
func (c *BitcoindClient) SendRawTransaction(tx *wire.MsgTx,
	allowHighFees bool) (*chainhash.Hash, error) {

	return c.client.SendRawTransaction(tx, allowHighFees)
}

// Start attempts to establish a client connection with the remote server.
// If successful, handler goroutines are started to process notifications
// sent by the server.  After a limited number of connection attempts, this
// function gives up, and therefore will not block forever waiting for the
// connection to be established to a server that may not exist.
func (c *BitcoindClient) Start() error {
	// Verify that the server is running on the expected network.
	net, err := c.GetCurrentNet()
	if err != nil {
		c.client.Disconnect()
		return err
	}
	if net != c.chainParams.Net {
		c.client.Disconnect()
		return errors.New("mismatched networks")
	}

	// Connect a ZMQ socket for block notifications
	zmqClient, err := gozmq.Subscribe(c.zmqConnect, []string{"rawblock",
		"rawtx"}, c.zmqPollInterval)
	if err != nil {
		return err
	}

	c.quitMtx.Lock()
	c.started = true
	c.quitMtx.Unlock()

	c.wg.Add(2)
	go c.handler()
	go c.socketHandler(zmqClient)
	return nil
}

// Stop disconnects the client and signals the shutdown of all goroutines
// started by Start.
func (c *BitcoindClient) Stop() {
	c.quitMtx.Lock()
	select {
	case <-c.quit:
	default:
		close(c.quit)
		c.client.Shutdown()

		if !c.started {
			close(c.dequeueNotification)
		}
	}
	c.quitMtx.Unlock()
}

// WaitForShutdown blocks until both the client has finished disconnecting
// and all handlers have exited.
func (c *BitcoindClient) WaitForShutdown() {
	c.client.WaitForShutdown()
	c.wg.Wait()
}

// Notifications returns a channel of parsed notifications sent by the remote
// bitcoin RPC server.  This channel must be continually read or the process
// may abort for running out memory, as unread notifications are queued for
// later reads.
func (c *BitcoindClient) Notifications() <-chan interface{} {
	return c.dequeueNotification
}

// SetStartTime is a non-interface method to set the birthday of the wallet
// using this object. Since only a single rescan at a time is currently
// supported, only one birthday needs to be set. This does not fully restart a
// running rescan, so should not be used to update a rescan while it is running.
// TODO: When factoring out to multiple rescans per bitcoind client, add a
// birthday per client.
func (c *BitcoindClient) SetStartTime(startTime time.Time) {
	c.clientMtx.Lock()
	defer c.clientMtx.Unlock()

	c.startTime = startTime
}

// BlockStamp returns the latest block notified by the client, or an error
// if the client has been shut down.
func (c *BitcoindClient) BlockStamp() (*waddrmgr.BlockStamp, error) {
	select {
	case bs := <-c.currentBlock:
		return bs, nil
	case <-c.quit:
		return nil, errors.New("disconnected")
	}
}

func (c *BitcoindClient) onClientConnect() {
	select {
	case c.enqueueNotification <- ClientConnected{}:
	case <-c.quit:
	}
}

func (c *BitcoindClient) onBlockConnected(hash *chainhash.Hash, height int32, time time.Time) {
	if c.notifying() {
		select {
		case c.enqueueNotification <- BlockConnected{
			Block: wtxmgr.Block{
				Hash:   *hash,
				Height: height,
			},
			Time: time,
		}:
		case <-c.quit:
		}
	}
}

func (c *BitcoindClient) onFilteredBlockConnected(height int32,
	header *wire.BlockHeader, relevantTxs []*wtxmgr.TxRecord) {
	if c.notifying() {
		select {
		case c.enqueueNotification <- FilteredBlockConnected{
			Block: &wtxmgr.BlockMeta{
				Block: wtxmgr.Block{
					Hash:   header.BlockHash(),
					Height: height,
				},
				Time: header.Timestamp,
			},
			RelevantTxs: relevantTxs,
		}:
		case <-c.quit:
		}
	}
}

func (c *BitcoindClient) onBlockDisconnected(hash *chainhash.Hash, height int32, time time.Time) {
	if c.notifying() {
		select {
		case c.enqueueNotification <- BlockDisconnected{
			Block: wtxmgr.Block{
				Hash:   *hash,
				Height: height,
			},
			Time: time,
		}:
		case <-c.quit:
		}
	}
}

func (c *BitcoindClient) onRelevantTx(rec *wtxmgr.TxRecord,
	block *btcjson.BlockDetails) {
	blk, err := parseBlock(block)
	if err != nil {
		// Log and drop improper notification.
		log.Errorf("recvtx notification bad block: %v", err)
		return
	}

	select {
	case c.enqueueNotification <- RelevantTx{rec, blk}:
	case <-c.quit:
	}
}

func (c *BitcoindClient) onRescanProgress(hash *chainhash.Hash, height int32, blkTime time.Time) {
	select {
	case c.enqueueNotification <- &RescanProgress{hash, height, blkTime}:
	case <-c.quit:
	}
}

func (c *BitcoindClient) onRescanFinished(hash *chainhash.Hash, height int32, blkTime time.Time) {
	log.Infof("Rescan finished at %d (%s)", height, hash)
	select {
	case c.enqueueNotification <- &RescanFinished{hash, height, blkTime}:
	case <-c.quit:
	}

}

// socketHandler reads events from the ZMQ socket, processes them as
// appropriate, and queues them as btcd or neutrino would.
func (c *BitcoindClient) socketHandler(zmqClient *gozmq.Conn) {
	defer c.wg.Done()
	defer zmqClient.Close()

	log.Infof("Started listening for blocks via ZMQ on %s", c.zmqConnect)
	c.onClientConnect()

	// Get initial conditions.
	bestHash, bestHeight, err := c.GetBestBlock()
	if err != nil {
		log.Error(err)
		return
	}
	bestHeader, err := c.GetBlockHeaderVerbose(bestHash)
	if err != nil {
		log.Error(err)
		return
	}
	bs := &waddrmgr.BlockStamp{
		Height:    bestHeight,
		Hash:      *bestHash,
		Timestamp: time.Unix(bestHeader.Time, 0),
	}

mainLoop:
	for {
	selectLoop:
		for {
			// Check for any requests before we poll events from
			// bitcoind.
			select {

			// Quit if requested
			case <-c.quit:
				return

			// Update our monitored watchlists or do a rescan.
			case event := <-c.rescanUpdate:
				switch e := event.(type) {
				case struct{}:
					// We're clearing the watchlists.
					c.clientMtx.Lock()
					c.watchAddrs = make(map[string]struct{})
					c.watchTxIDs = make(map[chainhash.Hash]struct{})
					c.watchOutPoints =
						make(map[wire.OutPoint]struct{})
					c.clientMtx.Unlock()
				case []monautil.Address:
					// We're updating monitored addresses.
					c.clientMtx.Lock()
					for _, addr := range e {
						c.watchAddrs[addr.EncodeAddress()] =
							struct{}{}
					}
					c.clientMtx.Unlock()
				case []*wire.OutPoint:
					// We're updating monitored outpoints
					// from pointers.
					c.clientMtx.Lock()
					for _, op := range e {
						c.watchOutPoints[*op] = struct{}{}
					}
					c.clientMtx.Unlock()
				case []wire.OutPoint:
					// We're updating monitored outpoints.
					c.clientMtx.Lock()
					for _, op := range e {
						c.watchOutPoints[op] = struct{}{}
					}
					c.clientMtx.Unlock()
				case []*chainhash.Hash:
					// We're adding monitored TXIDs from
					// pointers.
					c.clientMtx.Lock()
					for _, txid := range e {
						c.watchTxIDs[*txid] = struct{}{}
					}
					c.clientMtx.Unlock()
				case []chainhash.Hash:
					// We're adding monitored TXIDs.
					c.clientMtx.Lock()
					for _, txid := range e {
						c.watchTxIDs[txid] = struct{}{}
					}
					c.clientMtx.Unlock()
				case *chainhash.Hash:
					// We're rescanning from the passed
					// hash.
					err = c.rescan(e)
					if err != nil {
						log.Errorf("rescan failed: %s",
							err)
					}
				}
			default:
				break selectLoop
			}
		}

		// Now, poll events from bitcoind.
		msgBytes, err := zmqClient.Receive()
		if err != nil {
			switch e := err.(type) {
			case net.Error:
				if !e.Timeout() {
					log.Error(err)
				}
			default:
				log.Error(err)
			}
			continue mainLoop
		}

		// We have an event!
		switch string(msgBytes[0]) {

		// We have a transaction, so process it.
		case "rawtx":
			tx := &wire.MsgTx{}
			err = tx.Deserialize(bytes.NewBuffer(msgBytes[1]))
			if err != nil {
				log.Error(err)
				continue mainLoop
			}
			// filterTx automatically detects whether this tx has
			// been mined and responds appropriately.
			_, _, err := c.filterTx(tx, nil, true)
			if err != nil {
				log.Error(err)
			}

		// We have a raw block, so we process it.
		case "rawblock":
			block := &wire.MsgBlock{}
			err = block.Deserialize(bytes.NewBuffer(msgBytes[1]))
			if err != nil {
				log.Error(err)
				continue mainLoop
			}

			// Check if the block is logically next. If not, we
			// have a reorg.
			if block.Header.PrevBlock == bs.Hash {
				// No reorg. Notify the subscriber of the block.
				bs.Hash = block.BlockHash()
				bs.Height++
				bs.Timestamp = block.Header.Timestamp
				_, err = c.filterBlock(block, bs.Height, true)
				if err != nil {
					log.Error(err)
				}
				continue mainLoop
			}

			// We have a reorg.
			err = c.reorg(bs, block)
			if err != nil {
				log.Errorf("Error during reorg: %v", err)
			}

		// Our event is not a block or other type we're
		// watching, so we ignore it.
		default:
		}
	}
}

// reorg processes a reorganization during chain synchronization. This is
// separate from a rescan's handling of a reorg.
func (c *BitcoindClient) reorg(bs *waddrmgr.BlockStamp, block *wire.MsgBlock) error {
	// We rewind until we find a common ancestor between the known chain
	//and the current chain, and then fast forward again. This relies on
	// being able to fetch both from bitcoind; to change that would require
	// changes in downstream code.
	// TODO: Make this more robust in order not to rely on this behavior.
	log.Debugf("Possible reorg at block %s", block.BlockHash())
	knownHeader, err := c.GetBlockHeader(&bs.Hash)
	if err != nil {
		return err
	}

	// We also get the best known height based on the block which was
	// notified. This way, we can preserve the chain of blocks we need to
	// retrieve.
	bestHash := block.BlockHash()
	bestHeight, err := c.GetBlockHeight(&bestHash)
	if err != nil {
		return err
	}
	if bestHeight < bs.Height {
		log.Debug("multiple reorgs in a row")
		return nil
	}

	// We track the block headers from the notified block to the current
	// block at the known block height. This will let us fast-forward
	// despite any future reorgs.
	var reorgBlocks list.List
	reorgBlocks.PushFront(block)
	for i := bestHeight - 1; i >= bs.Height; i-- {
		block, err = c.GetBlock(&block.Header.PrevBlock)
		if err != nil {
			return err
		}
		reorgBlocks.PushFront(block)
	}

	// Now we rewind back to the last common ancestor block, using the
	// prevblock hash from each header to avoid any race conditions. If we
	// get more reorgs, they'll be queued and we'll repeat the cycle.
	for block.Header.PrevBlock != knownHeader.PrevBlock {
		log.Debugf("Disconnecting block %d (%s)", bs.Height, bs.Hash)
		c.onBlockDisconnected(&bs.Hash, bs.Height,
			knownHeader.Timestamp)
		bs.Height--
		bs.Hash = knownHeader.PrevBlock
		block, err = c.GetBlock(&block.Header.PrevBlock)
		if err != nil {
			return err
		}
		reorgBlocks.PushFront(block)
		knownHeader, err = c.GetBlockHeader(&knownHeader.PrevBlock)
		if err != nil {
			return err
		}
		bs.Timestamp = knownHeader.Timestamp
	}

	// Disconnect the last block from the old chain. Since the PrevBlock is
	// equal between the old and new chains, the tip will now be the last
	// common ancestor.
	log.Debugf("Disconnecting block %d (%s)", bs.Height, bs.Hash)
	c.onBlockDisconnected(&bs.Hash, bs.Height, knownHeader.Timestamp)
	bs.Height--

	// Now we fast-forward to the notified block, notifying along the way.
	for reorgBlocks.Front() != nil {
		block = reorgBlocks.Front().Value.(*wire.MsgBlock)
		bs.Height++
		bs.Hash = block.BlockHash()
		c.filterBlock(block, bs.Height, true)
		reorgBlocks.Remove(reorgBlocks.Front())
	}

	return nil
}

// rescan performs a rescan of the chain using a bitcoind back-end, from the
// specified hash to the best-known hash, while watching out for reorgs that
// happen during the rescan. It uses the addresses and outputs being tracked
// by the client in the watch list. This is called only within a queue
// processing loop.
func (c *BitcoindClient) rescan(hash *chainhash.Hash) error {
	// We start by getting the best already-processed block. We only use
	// the height, as the hash can change during a reorganization, which we
	// catch by testing connectivity from known blocks to the previous
	// block.
	log.Infof("Starting rescan from block %s", hash)
	bestHash, bestHeight, err := c.GetBestBlock()
	if err != nil {
		return err
	}
	bestHeader, err := c.GetBlockHeaderVerbose(bestHash)
	if err != nil {
		return err
	}
	bestBlock := &waddrmgr.BlockStamp{
		Hash:      *bestHash,
		Height:    bestHeight,
		Timestamp: time.Unix(bestHeader.Time, 0),
	}
	lastHeader, err := c.GetBlockHeaderVerbose(hash)
	if err != nil {
		return err
	}
	lastHash, err := chainhash.NewHashFromStr(lastHeader.Hash)
	if err != nil {
		return err
	}
	firstHeader := lastHeader

	headers := list.New()
	headers.PushBack(lastHeader)

	// We always send a RescanFinished message when we're done.
	defer func() {
		c.onRescanFinished(lastHash, lastHeader.Height, time.Unix(
			lastHeader.Time, 0))
	}()

	// Cycle through all of the blocks known to bitcoind, being mindful of
	// reorgs.
	for i := firstHeader.Height + 1; i <= bestBlock.Height; i++ {
		// Get the block at the current height.
		hash, err := c.GetBlockHash(int64(i))
		if err != nil {
			return err
		}

		// This relies on the fact that bitcoind returns blocks from
		// non-best chains it knows about.
		// TODO: Make this more robust in order to not rely on this
		// behavior.
		//
		// If the last known header isn't after the wallet birthday,
		// try only fetching the next header and constructing a dummy
		// block. If, in this event, the next header's timestamp is
		// after the wallet birthday, go ahead and fetch the full block.
		var block *wire.MsgBlock
		c.clientMtx.RLock()
		afterBirthday := lastHeader.Time >= c.startTime.Unix()
		c.clientMtx.RUnlock()
		if !afterBirthday {
			header, err := c.GetBlockHeader(hash)
			if err != nil {
				return err
			}
			block = &wire.MsgBlock{
				Header: *header,
			}
			c.clientMtx.RLock()
			afterBirthday = c.startTime.Before(header.Timestamp)
			if afterBirthday {
				c.onRescanProgress(lastHash, i,
					block.Header.Timestamp)
			}
			c.clientMtx.RUnlock()
		}

		if afterBirthday {
			block, err = c.GetBlock(hash)
			if err != nil {
				return err
			}
		}

		for block.Header.PrevBlock.String() != lastHeader.Hash {
			// If we're in this for loop, it looks like we've been
			// reorganized. We now walk backwards to the common
			// ancestor between the best chain and the known chain.
			//
			// First, we signal a disconnected block to rewind the
			// rescan state.
			c.onBlockDisconnected(lastHash, lastHeader.Height,
				time.Unix(lastHeader.Time, 0))

			// Next, we get the previous block of the best chain.
			hash, err = c.GetBlockHash(int64(i - 1))
			if err != nil {
				return err
			}

			block, err = c.GetBlock(hash)
			if err != nil {
				return err
			}

			// Then, we get the previous header for the known chain.
			if headers.Back() != nil {
				// If it's already in the headers list, we can
				// just get it from there and remove the
				// current hash).
				headers.Remove(headers.Back())
				if headers.Back() != nil {
					lastHeader = headers.Back().
						Value.(*btcjson.
						GetBlockHeaderVerboseResult)
					lastHash, err = chainhash.
						NewHashFromStr(lastHeader.Hash)
					if err != nil {
						return err
					}
				}
			} else {
				// Otherwise, we get it from bitcoind.
				lastHash, err = chainhash.NewHashFromStr(
					lastHeader.PreviousHash)
				if err != nil {
					return err
				}
				lastHeader, err = c.GetBlockHeaderVerbose(
					lastHash)
				if err != nil {
					return err
				}
			}
		}

		// We are at the latest known block, so we notify.
		lastHeader = &btcjson.GetBlockHeaderVerboseResult{
			Hash:         block.BlockHash().String(),
			Height:       i,
			PreviousHash: block.Header.PrevBlock.String(),
			Time:         block.Header.Timestamp.Unix(),
		}
		blockHash := block.BlockHash()
		lastHash = &blockHash
		headers.PushBack(lastHeader)

		_, err = c.filterBlock(block, i, true)
		if err != nil {
			return err
		}

		if i%10000 == 0 {
			c.onRescanProgress(lastHash, i, block.Header.Timestamp)
		}

		// If we've reached the previously best-known block, check to
		// make sure the underlying node hasn't synchronized additional
		// blocks. If it has, update the best-known block and continue
		// to rescan to that point.
		if i == bestBlock.Height {
			bestHash, bestHeight, err = c.GetBestBlock()
			if err != nil {
				return err
			}
			bestHeader, err = c.GetBlockHeaderVerbose(bestHash)
			if err != nil {
				return err
			}
			bestBlock = &waddrmgr.BlockStamp{
				Hash:      *bestHash,
				Height:    bestHeight,
				Timestamp: time.Unix(bestHeader.Time, 0),
			}
		}
	}

	return nil
}

// filterBlock filters a block for watched outpoints and addresses, and returns
// any matching transactions, sending notifications along the way.
func (c *BitcoindClient) filterBlock(block *wire.MsgBlock, height int32,
	notify bool) ([]*wtxmgr.TxRecord, error) {
	// If we're earlier than wallet birthday, don't do any notifications.
	c.clientMtx.RLock()
	startTime := c.startTime
	c.clientMtx.RUnlock()
	if block.Header.Timestamp.Before(startTime) {
		return nil, nil
	}

	// Only mention that we're filtering a block if the client wallet has
	// started monitoring the chain.
	if !c.notifying() {
		log.Debugf("Filtering block %d (%s) with %d transactions",
			height, block.BlockHash(), len(block.Transactions))
	}

	// Create block details for notifications.
	blockHash := block.BlockHash()
	blockDetails := &btcjson.BlockDetails{
		Hash:   blockHash.String(),
		Height: height,
		Time:   block.Header.Timestamp.Unix(),
	}

	// Cycle through all transactions in the block.
	var relevantTxs []*wtxmgr.TxRecord
	blockConfirmed := make(map[chainhash.Hash]struct{})
	for i, tx := range block.Transactions {
		// Update block and tx details for notifications.
		blockDetails.Index = i
		found, rec, err := c.filterTx(tx, blockDetails, notify)
		if err != nil {
			log.Warnf("Unable to filter tx: %v", err)
			continue
		}
		if found {
			relevantTxs = append(relevantTxs, rec)
			blockConfirmed[tx.TxHash()] = struct{}{}
		}
	}

	// Update the expiration map by setting the block's confirmed
	// transactions and deleting any in the mempool that were confirmed
	// over 288 blocks ago.
	c.clientMtx.Lock()
	c.memPoolExp[height] = blockConfirmed
	if oldBlock, ok := c.memPoolExp[height-288]; ok {
		for txHash := range oldBlock {
			delete(c.memPool, txHash)
		}
		delete(c.memPoolExp, height-288)
	}
	c.clientMtx.Unlock()

	if notify {
		c.onFilteredBlockConnected(height, &block.Header, relevantTxs)
		c.onBlockConnected(&blockHash, height, block.Header.Timestamp)
	}

	return relevantTxs, nil
}

// filterTx filters a single transaction against the client's watch list.
func (c *BitcoindClient) filterTx(tx *wire.MsgTx,
	blockDetails *btcjson.BlockDetails, notify bool) (bool,
	*wtxmgr.TxRecord, error) {

	txDetails := monautil.NewTx(tx)
	if blockDetails != nil {
		txDetails.SetIndex(blockDetails.Index)
	}

	rec, err := wtxmgr.NewTxRecordFromMsgTx(txDetails.MsgTx(), time.Now())
	if err != nil {
		log.Errorf("Cannot create transaction record for relevant "+
			"tx: %v", err)
		return false, nil, err
	}
	if blockDetails != nil {
		rec.Received = time.Unix(blockDetails.Time, 0)
	}

	var notifyTx bool

	// If we already know this is a relevant tx from a previous ntfn, we
	// can shortcut the filter process and let the caller know the filter
	// matches.
	c.clientMtx.RLock()
	if _, ok := c.memPool[tx.TxHash()]; ok {
		c.clientMtx.RUnlock()
		if notify && blockDetails != nil {
			c.onRelevantTx(rec, blockDetails)
		}
		return true, rec, nil
	}
	c.clientMtx.RUnlock()

	// Cycle through outputs and check if we've matched a known address.
	// Add any matched outpoints to watchOutPoints.
	for i, out := range tx.TxOut {
		_, addrs, _, err := txscript.ExtractPkScriptAddrs(
			out.PkScript, c.chainParams)
		if err != nil {
			log.Debugf("Couldn't parse output script in %s:%d: %v",
				tx.TxHash(), i, err)
			continue
		}
		for _, addr := range addrs {
			c.clientMtx.RLock()
			if _, ok := c.watchAddrs[addr.EncodeAddress()]; ok {
				notifyTx = true
				c.watchOutPoints[wire.OutPoint{
					Hash:  tx.TxHash(),
					Index: uint32(i),
				}] = struct{}{}
			}
			c.clientMtx.RUnlock()
		}
	}

	// If an output hasn't already matched, see if an input will.
	if !notifyTx {
		for _, in := range tx.TxIn {
			c.clientMtx.RLock()
			if _, ok := c.watchOutPoints[in.PreviousOutPoint]; ok {
				c.clientMtx.RUnlock()
				notifyTx = true
				break
			}
			c.clientMtx.RUnlock()
		}
	}

	// If we have a match and it's not mined, notify the TX. If the TX is
	// mined, we notify as part of FilteredBlockConnected. The boolean map
	// value will let us know if we last saw it as mined or unmined.
	if notifyTx {
		c.clientMtx.Lock()
		if _, ok := c.memPool[tx.TxHash()]; blockDetails == nil || !ok {
			c.onRelevantTx(rec, blockDetails)
		}
		c.memPool[tx.TxHash()] = struct{}{}
		c.clientMtx.Unlock()
	}

	return notifyTx, rec, nil
}

// handler maintains a queue of notifications and the current state (best
// block) of the chain.
func (c *BitcoindClient) handler() {
	hash, height, err := c.GetBestBlock()
	if err != nil {
		log.Errorf("Failed to receive best block from chain server: %v", err)
		c.Stop()
		c.wg.Done()
		return
	}

	bs := &waddrmgr.BlockStamp{Hash: *hash, Height: height}

	// TODO: Rather than leaving this as an unbounded queue for all types of
	// notifications, try dropping ones where a later enqueued notification
	// can fully invalidate one waiting to be processed.  For example,
	// blockconnected notifications for greater block heights can remove the
	// need to process earlier blockconnected notifications still waiting
	// here.

	// TODO(aakselrod): Factor this logic out so it can be reused for each
	// chain back end, rather than copying it.

	var notifications []interface{}
	enqueue := c.enqueueNotification
	var dequeue chan interface{}
	var next interface{}
out:
	for {
		select {
		case n, ok := <-enqueue:
			if !ok {
				// If no notifications are queued for handling,
				// the queue is finished.
				if len(notifications) == 0 {
					break out
				}
				// nil channel so no more reads can occur.
				enqueue = nil
				continue
			}
			if len(notifications) == 0 {
				next = n
				dequeue = c.dequeueNotification
			}
			notifications = append(notifications, n)

		case dequeue <- next:
			if n, ok := next.(BlockConnected); ok {
				bs = &waddrmgr.BlockStamp{
					Height: n.Height,
					Hash:   n.Hash,
				}
			}

			notifications[0] = nil
			notifications = notifications[1:]
			if len(notifications) != 0 {
				next = notifications[0]
			} else {
				// If no more notifications can be enqueued, the
				// queue is finished.
				if enqueue == nil {
					break out
				}
				dequeue = nil
			}

		case c.currentBlock <- bs:

		case <-c.quit:
			break out
		}
	}

	c.Stop()
	close(c.dequeueNotification)
	c.wg.Done()
}<|MERGE_RESOLUTION|>--- conflicted
+++ resolved
@@ -187,12 +187,8 @@
 }
 
 // NotifyReceived updates the watch list with the passed addresses.
-<<<<<<< HEAD
 func (c *BitcoindClient) NotifyReceived(addrs []monautil.Address) error {
-=======
-func (c *BitcoindClient) NotifyReceived(addrs []btcutil.Address) error {
 	c.NotifyBlocks()
->>>>>>> 45445d1b
 	select {
 	case c.rescanUpdate <- addrs:
 	case <-c.quit:
