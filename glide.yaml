--- conflicted
+++ resolved
@@ -2,13 +2,8 @@
 import:
 - package: github.com/boltdb/bolt
   version: ^1.3.0
-<<<<<<< HEAD
 - package: github.com/wakiyamap/monad
   version: 4148a038f299dfa1c6a6969ea8b8f27ead2376f6
-=======
-- package: github.com/roasbeef/btcd
-  version: 9978b939c33973be19b932fa7b936079bb7ba38d
->>>>>>> 4f4765c3
   subpackages:
   - blockchain
   - btcec
@@ -22,13 +17,8 @@
   version: f5bfcf53b9ae24b8146086c9c11790a5f0616d9d
   subpackages:
   - hdkeychain
-<<<<<<< HEAD
 - package: github.com/wakiyamap/neutrino
   version: a3c6a67b5c6a79b3da4bb9775f4f0ff53dabcb3c
-=======
-- package: github.com/lightninglabs/neutrino
-  version: 2241200df496ac8fbbe3ffac5be0f1866ad4330c
->>>>>>> 4f4765c3
 - package: github.com/btcsuite/golangcrypto
   subpackages:
   - nacl/secretbox
